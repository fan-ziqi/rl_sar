#include "rl_real_go2.hpp"

// #define PLOT
// #define CSV_LOGGER

RL_Real::RL_Real()
{
    // read params from yaml
    this->robot_name = "go2_isaacgym";
    this->ReadYaml(this->robot_name);
    for (std::string &observation : this->params.observations)
    {
        // In Unitree Go2, the coordinate system for angular velocity is in the body coordinate system.
        if (observation == "ang_vel")
        {
            observation = "ang_vel_body";
        }
    }

    // init robot
    this->InitRobotStateClient();
    while (this->QueryServiceStatus("sport_mode"))
    {
        std::cout << "Try to deactivate the service: " << "sport_mode" << std::endl;
        this->rsc.ServiceSwitch("sport_mode", 0);
        sleep(1);
    }
    this->InitLowCmd();
    // create publisher
    this->lowcmd_publisher.reset(new ChannelPublisher<unitree_go::msg::dds_::LowCmd_>(TOPIC_LOWCMD));
    this->lowcmd_publisher->InitChannel();
    // create subscriber
<<<<<<< HEAD
    lowstate_subscriber.reset(new ChannelSubscriber<unitree_go::msg::dds_::LowState_>(TOPIC_LOWSTATE));
    lowstate_subscriber->InitChannel(std::bind(&RL_Real::LowStateMessageHandler, this, std::placeholders::_1), 1);

    // joystick_subscriber.reset(new ChannelSubscriber<unitree_go::msg::dds_::WirelessController_>(TOPIC_JOYSTICK));
    // joystick_subscriber->InitChannel(std::bind(&RL_Real::JoystickHandler, this, std::placeholders::_1), 1);
=======
    this->lowstate_subscriber.reset(new ChannelSubscriber<unitree_go::msg::dds_::LowState_>(TOPIC_LOWSTATE));
    this->lowstate_subscriber->InitChannel(std::bind(&RL_Real::LowStateMessageHandler, this, std::placeholders::_1), 1);
>>>>>>> dfc77793

    this->joystick_subscriber.reset(new ChannelSubscriber<unitree_go::msg::dds_::WirelessController_>(TOPIC_JOYSTICK));
    this->joystick_subscriber->InitChannel(std::bind(&RL_Real::JoystickHandler, this, std::placeholders::_1), 1);

    // init rl
    torch::autograd::GradMode::set_enabled(false);
    if (!this->params.observations_history.empty())
    {
        this->history_obs_buf = ObservationBuffer(1, this->params.num_observations, this->params.observations_history.size());
    }
    this->InitObservations();
    this->InitOutputs();
    this->InitControl();
    running_state = STATE_WAITING;

    // model
    std::string model_path = std::string(CMAKE_CURRENT_SOURCE_DIR) + "/models/" + this->robot_name + "/" + this->params.model_name;
    this->model = torch::jit::load(model_path);

    // loop
    this->loop_keyboard = std::make_shared<LoopFunc>("loop_keyboard", 0.05, std::bind(&RL_Real::KeyboardInterface, this));
    this->loop_control = std::make_shared<LoopFunc>("loop_control", this->params.dt, std::bind(&RL_Real::RobotControl, this));
    this->loop_rl = std::make_shared<LoopFunc>("loop_rl", this->params.dt * this->params.decimation, std::bind(&RL_Real::RunModel, this));
    this->loop_keyboard->start();
    this->loop_control->start();
    this->loop_rl->start();

#ifdef PLOT
    this->plot_t = std::vector<int>(this->plot_size, 0);
    this->plot_real_joint_pos.resize(this->params.num_of_dofs);
    this->plot_target_joint_pos.resize(this->params.num_of_dofs);
    for (auto &vector : this->plot_real_joint_pos) { vector = std::vector<double>(this->plot_size, 0); }
    for (auto &vector : this->plot_target_joint_pos) { vector = std::vector<double>(this->plot_size, 0); }
    this->loop_plot = std::make_shared<LoopFunc>("loop_plot", 0.002, std::bind(&RL_Real::Plot, this));
    this->loop_plot->start();
#endif
#ifdef CSV_LOGGER
    this->CSVInit(this->robot_name);
#endif
}

RL_Real::~RL_Real()
{
    this->loop_keyboard->shutdown();
    this->loop_control->shutdown();
    this->loop_rl->shutdown();
#ifdef PLOT
    this->loop_plot->shutdown();
#endif
    std::cout << LOGGER::INFO << "RL_Real exit" << std::endl;
}

void RL_Real::GetState(RobotState<double> *state)
{
    if ((int)this->unitree_joy.components.R2 == 1)
    {
        this->control.control_state = STATE_POS_GETUP;
    }
    else if ((int)this->unitree_joy.components.R1 == 1)
    {
        this->control.control_state = STATE_RL_INIT;
    }
    else if ((int)this->unitree_joy.components.L2 == 1)
    {
        this->control.control_state = STATE_POS_GETDOWN;
    }

    if (this->params.framework == "isaacgym")
    {
        state->imu.quaternion[3] = this->unitree_low_state.imu_state().quaternion()[0]; // w
        state->imu.quaternion[0] = this->unitree_low_state.imu_state().quaternion()[1]; // x
        state->imu.quaternion[1] = this->unitree_low_state.imu_state().quaternion()[2]; // y
        state->imu.quaternion[2] = this->unitree_low_state.imu_state().quaternion()[3]; // z
    }
    else if (this->params.framework == "isaacsim")
    {
        state->imu.quaternion[0] = this->unitree_low_state.imu_state().quaternion()[0]; // w
        state->imu.quaternion[1] = this->unitree_low_state.imu_state().quaternion()[1]; // x
        state->imu.quaternion[2] = this->unitree_low_state.imu_state().quaternion()[2]; // y
        state->imu.quaternion[3] = this->unitree_low_state.imu_state().quaternion()[3]; // z
    }

    for (int i = 0; i < 3; ++i)
    {
        state->imu.gyroscope[i] = this->unitree_low_state.imu_state().gyroscope()[i];
    }
    for (int i = 0; i < this->params.num_of_dofs; ++i)
    {
        state->motor_state.q[i] = this->unitree_low_state.motor_state()[state_mapping[i]].q();
        state->motor_state.dq[i] = this->unitree_low_state.motor_state()[state_mapping[i]].dq();
        state->motor_state.tauEst[i] = this->unitree_low_state.motor_state()[state_mapping[i]].tau_est();
    }
}

void RL_Real::SetCommand(const RobotCommand<double> *command)
{
    for (int i = 0; i < this->params.num_of_dofs; ++i)
    {
        this->unitree_low_command.motor_cmd()[i].mode() = 0x01;
        this->unitree_low_command.motor_cmd()[i].q() = command->motor_command.q[command_mapping[i]];
        this->unitree_low_command.motor_cmd()[i].dq() = command->motor_command.dq[command_mapping[i]];
        this->unitree_low_command.motor_cmd()[i].kp() = command->motor_command.kp[command_mapping[i]];
        this->unitree_low_command.motor_cmd()[i].kd() = command->motor_command.kd[command_mapping[i]];
        this->unitree_low_command.motor_cmd()[i].tau() = command->motor_command.tau[command_mapping[i]];
    }

    this->unitree_low_command.crc() = Crc32Core((uint32_t *)&unitree_low_command, (sizeof(unitree_go::msg::dds_::LowCmd_) >> 2) - 1);
    lowcmd_publisher->Write(unitree_low_command);
}

void RL_Real::RobotControl()
{
    this->motiontime++;

    this->GetState(&this->robot_state);
    this->StateController(&this->robot_state, &this->robot_command);
    this->SetCommand(&this->robot_command);
}

void RL_Real::RunModel()
{
    if (this->running_state == STATE_RL_RUNNING)
    {
        this->obs.ang_vel = torch::tensor(this->robot_state.imu.gyroscope).unsqueeze(0);
<<<<<<< HEAD
        //this->obs.commands = torch::tensor({{this->joystick.ly(), -this->joystick.rx(), -this->joystick.lx()}});
        this->obs.commands = torch::tensor({{this->control.x, this->control.y, this->control.yaw}});
=======
        this->obs.commands = torch::tensor({{this->joystick.ly(), -this->joystick.rx(), -this->joystick.lx()}});
        // this->obs.commands = torch::tensor({{this->control.x, this->control.y, this->control.yaw}});
>>>>>>> dfc77793
        this->obs.base_quat = torch::tensor(this->robot_state.imu.quaternion).unsqueeze(0);
        this->obs.dof_pos = torch::tensor(this->robot_state.motor_state.q).narrow(0, 0, this->params.num_of_dofs).unsqueeze(0);
        this->obs.dof_vel = torch::tensor(this->robot_state.motor_state.dq).narrow(0, 0, this->params.num_of_dofs).unsqueeze(0);

        torch::Tensor clamped_actions = this->Forward();

        for (int i : this->params.hip_scale_reduction_indices)
        {
            clamped_actions[0][i] *= this->params.hip_scale_reduction;
        }

        this->obs.actions = clamped_actions;

        torch::Tensor origin_output_torques = this->ComputeTorques(this->obs.actions);

        this->TorqueProtect(origin_output_torques);

        this->output_torques = torch::clamp(origin_output_torques, -(this->params.torque_limits), this->params.torque_limits);
        this->output_dof_pos = this->ComputePosition(this->obs.actions);

#ifdef CSV_LOGGER
        torch::Tensor tau_est = torch::tensor(this->robot_state.motor_state.tauEst).unsqueeze(0);
        this->CSVLogger(this->output_torques, tau_est, this->obs.dof_pos, this->output_dof_pos, this->obs.dof_vel);
#endif
    }
}

torch::Tensor RL_Real::Forward()
{
    torch::autograd::GradMode::set_enabled(false);

    torch::Tensor clamped_obs = this->ComputeObservation();

    torch::Tensor actions;
    if (!this->params.observations_history.empty())
    {
        this->history_obs_buf.insert(clamped_obs);
        this->history_obs = this->history_obs_buf.get_obs_vec(this->params.observations_history);
        actions = this->model.forward({this->history_obs}).toTensor();
    }
    else
    {
        actions = this->model.forward({clamped_obs}).toTensor();
    }

    if (this->params.clip_actions_upper.numel() != 0 && this->params.clip_actions_lower.numel() != 0)
    {
        return torch::clamp(actions, this->params.clip_actions_lower, this->params.clip_actions_upper);
    }
    else
    {
        return actions;
    }
}

void RL_Real::Plot()
{
    this->plot_t.erase(this->plot_t.begin());
    this->plot_t.push_back(this->motiontime);
    plt::cla();
    plt::clf();
    for (int i = 0; i < this->params.num_of_dofs; ++i)
    {
        this->plot_real_joint_pos[i].erase(this->plot_real_joint_pos[i].begin());
        this->plot_target_joint_pos[i].erase(this->plot_target_joint_pos[i].begin());
        this->plot_real_joint_pos[i].push_back(this->unitree_low_state.motor_state()[i].q());
        this->plot_target_joint_pos[i].push_back(this->unitree_low_command.motor_cmd()[i].q());
        plt::subplot(4, 3, i + 1);
        plt::named_plot("_real_joint_pos", this->plot_t, this->plot_real_joint_pos[i], "r");
        plt::named_plot("_target_joint_pos", this->plot_t, this->plot_target_joint_pos[i], "b");
        plt::xlim(this->plot_t.front(), this->plot_t.back());
    }
    // plt::legend();
    plt::pause(0.0001);
}

uint32_t RL_Real::Crc32Core(uint32_t *ptr, uint32_t len)
{
    unsigned int xbit = 0;
    unsigned int data = 0;
    unsigned int CRC32 = 0xFFFFFFFF;
    const unsigned int dwPolynomial = 0x04c11db7;

    for (unsigned int i = 0; i < len; ++i)
    {
        xbit = 1 << 31;
        data = ptr[i];
        for (unsigned int bits = 0; bits < 32; bits++)
        {
            if (CRC32 & 0x80000000)
            {
                CRC32 <<= 1;
                CRC32 ^= dwPolynomial;
            }
            else
            {
                CRC32 <<= 1;
            }

            if (data & xbit)
            {
                CRC32 ^= dwPolynomial;
            }
            xbit >>= 1;
        }
    }

    return CRC32;
}

void RL_Real::InitLowCmd()
{
    this->unitree_low_command.head()[0] = 0xFE;
    this->unitree_low_command.head()[1] = 0xEF;
    this->unitree_low_command.level_flag() = 0xFF;
    this->unitree_low_command.gpio() = 0;

    for (int i = 0; i < 20; ++i)
    {
        this->unitree_low_command.motor_cmd()[i].mode() = (0x01); // motor switch to servo (PMSM) mode
        this->unitree_low_command.motor_cmd()[i].q() = (PosStopF);
        this->unitree_low_command.motor_cmd()[i].kp() = (0);
        this->unitree_low_command.motor_cmd()[i].dq() = (VelStopF);
        this->unitree_low_command.motor_cmd()[i].kd() = (0);
        this->unitree_low_command.motor_cmd()[i].tau() = (0);
    }
}

void RL_Real::InitRobotStateClient()
{
    this->rsc.SetTimeout(10.0f);
    this->rsc.Init();
}

int RL_Real::QueryServiceStatus(const std::string &serviceName)
{
    std::vector<ServiceState> serviceStateList;
    int ret, serviceStatus;
    ret = this->rsc.ServiceList(serviceStateList);
    size_t i, count = serviceStateList.size();
    for (i = 0; i < count; ++i)
    {
        const ServiceState &serviceState = serviceStateList[i];
        if (serviceState.name == serviceName)
        {
            if (serviceState.status == 0)
            {
                std::cout << "name: " << serviceState.name << " is activate" << std::endl;
                serviceStatus = 1;
            }
            else
            {
                std::cout << "name:" << serviceState.name << " is deactivate" << std::endl;
                serviceStatus = 0;
            }
        }
    }
    return serviceStatus;
}

void RL_Real::LowStateMessageHandler(const void *message)
{
    this->unitree_low_state = *(unitree_go::msg::dds_::LowState_ *)message;
}

void RL_Real::JoystickHandler(const void *message)
{
<<<<<<< HEAD
    // joystick = *(unitree_go::msg::dds_::WirelessController_ *)message;
    // unitree_joy.value = joystick.keys();
=======
    joystick = *(unitree_go::msg::dds_::WirelessController_ *)message;
    this->unitree_joy.value = joystick.keys();
>>>>>>> dfc77793
}

void signalHandler(int signum)
{
    exit(0);
}

int main(int argc, char **argv)
{
    signal(SIGINT, signalHandler);

    if (argc < 2)
    {
        std::cout << "Usage: " << argv[0] << " networkInterface" << std::endl;
        exit(-1);
    }

    ChannelFactory::Instance()->Init(0, argv[1]);

    RL_Real rl_sar;

    while (1)
    {
        sleep(10);
    };

    return 0;
}<|MERGE_RESOLUTION|>--- conflicted
+++ resolved
@@ -30,16 +30,8 @@
     this->lowcmd_publisher.reset(new ChannelPublisher<unitree_go::msg::dds_::LowCmd_>(TOPIC_LOWCMD));
     this->lowcmd_publisher->InitChannel();
     // create subscriber
-<<<<<<< HEAD
-    lowstate_subscriber.reset(new ChannelSubscriber<unitree_go::msg::dds_::LowState_>(TOPIC_LOWSTATE));
-    lowstate_subscriber->InitChannel(std::bind(&RL_Real::LowStateMessageHandler, this, std::placeholders::_1), 1);
-
-    // joystick_subscriber.reset(new ChannelSubscriber<unitree_go::msg::dds_::WirelessController_>(TOPIC_JOYSTICK));
-    // joystick_subscriber->InitChannel(std::bind(&RL_Real::JoystickHandler, this, std::placeholders::_1), 1);
-=======
     this->lowstate_subscriber.reset(new ChannelSubscriber<unitree_go::msg::dds_::LowState_>(TOPIC_LOWSTATE));
     this->lowstate_subscriber->InitChannel(std::bind(&RL_Real::LowStateMessageHandler, this, std::placeholders::_1), 1);
->>>>>>> dfc77793
 
     this->joystick_subscriber.reset(new ChannelSubscriber<unitree_go::msg::dds_::WirelessController_>(TOPIC_JOYSTICK));
     this->joystick_subscriber->InitChannel(std::bind(&RL_Real::JoystickHandler, this, std::placeholders::_1), 1);
@@ -164,13 +156,8 @@
     if (this->running_state == STATE_RL_RUNNING)
     {
         this->obs.ang_vel = torch::tensor(this->robot_state.imu.gyroscope).unsqueeze(0);
-<<<<<<< HEAD
-        //this->obs.commands = torch::tensor({{this->joystick.ly(), -this->joystick.rx(), -this->joystick.lx()}});
-        this->obs.commands = torch::tensor({{this->control.x, this->control.y, this->control.yaw}});
-=======
         this->obs.commands = torch::tensor({{this->joystick.ly(), -this->joystick.rx(), -this->joystick.lx()}});
         // this->obs.commands = torch::tensor({{this->control.x, this->control.y, this->control.yaw}});
->>>>>>> dfc77793
         this->obs.base_quat = torch::tensor(this->robot_state.imu.quaternion).unsqueeze(0);
         this->obs.dof_pos = torch::tensor(this->robot_state.motor_state.q).narrow(0, 0, this->params.num_of_dofs).unsqueeze(0);
         this->obs.dof_vel = torch::tensor(this->robot_state.motor_state.dq).narrow(0, 0, this->params.num_of_dofs).unsqueeze(0);
@@ -338,13 +325,8 @@
 
 void RL_Real::JoystickHandler(const void *message)
 {
-<<<<<<< HEAD
-    // joystick = *(unitree_go::msg::dds_::WirelessController_ *)message;
-    // unitree_joy.value = joystick.keys();
-=======
     joystick = *(unitree_go::msg::dds_::WirelessController_ *)message;
     this->unitree_joy.value = joystick.keys();
->>>>>>> dfc77793
 }
 
 void signalHandler(int signum)
